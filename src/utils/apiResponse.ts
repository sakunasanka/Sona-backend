--- conflicted
+++ resolved
@@ -22,16 +22,6 @@
   static created<T>(res: Response, data?: T, message?: string): Response {
     return this.success(res, data, message, 201);
   }
-<<<<<<< HEAD
-
-  static notFound(res: Response, message: string = 'Resource not found') {
-    return res.status(404).json({
-      success: false,
-      message
-    });
-  }
-  
-=======
   
   static notFound(res: Response, message: string = 'Resource not found'): Response {
     const response: ApiResponse = {
@@ -42,5 +32,4 @@
     
     return res.status(404).json(response);
   }
->>>>>>> 52ba813c
 }
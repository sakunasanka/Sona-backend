import express from 'express';
import cors from 'cors';
import morgan from 'morgan';
import helmet from 'helmet';
import dotenv from 'dotenv';
import { connectDB } from './config/db';
import { syncDatabase } from './config/sync';

// Import routes
import userRoutes from './routes/UserRoutes';
import postRoutes from './routes/PostRoutes';
<<<<<<< HEAD
import sessionRoutes from './routes/SessionRoutes';
=======
import authRoutes from './routes/AuthRoutes';
import { auth } from 'firebase-admin';
>>>>>>> 8f7e6864

dotenv.config();

const app = express();

// Middleware
app.use(cors());
app.use(morgan('dev'));
app.use(helmet());
app.use(express.json({ limit: '10mb' }));
app.use(express.urlencoded({ extended: true, limit: '10mb' }));

// Test Route
app.get('/', (req, res) => {
  res.json({
    success: true,
    message: 'Sona PostgreSQL Backend is running!',
    version: '1.0.0',
    endpoints: {
      users: '/api/users',
      posts: '/api/posts',
<<<<<<< HEAD
      sessions: '/api/sessions',
=======
      auth: '/api/auth'
>>>>>>> 8f7e6864
    },
  });
});

// API Routes
app.use('/api/users', userRoutes);
app.use('/api/posts', postRoutes);
<<<<<<< HEAD
app.use('/api/sessions', sessionRoutes);
=======
app.use('/api/auth', authRoutes)
>>>>>>> 8f7e6864

// Error handling middleware
app.use((err: any, req: express.Request, res: express.Response, next: express.NextFunction) => {
  console.error('Error:', err);
  res.status(err.status || 500).json({
    success: false,
    message: err.message || 'Internal Server Error',
    ...(process.env.NODE_ENV === 'development' && { stack: err.stack }),
  });
});

// 404 handler
app.use('*', (req, res) => {
  res.status(404).json({
    success: false,
    message: 'Route not found',
  });
});

// Database Connection and Sync
const initializeApp = async () => {
  try {
    await connectDB();
    //Sync Database (uncomment if needed)
    // await syncDatabase();
    
    // Start Server
    const PORT = process.env.PORT || 5001;
    app.listen(PORT, () => {
      console.log(`Server running in ${process.env.NODE_ENV || 'development'} mode on port ${PORT}`);
      console.log(`API Documentation available at http://localhost:${PORT}`);
    });
  } catch (error) {
    console.error('Failed to initialize app:', error);
    process.exit(1);
  }
};

initializeApp();<|MERGE_RESOLUTION|>--- conflicted
+++ resolved
@@ -9,12 +9,9 @@
 // Import routes
 import userRoutes from './routes/UserRoutes';
 import postRoutes from './routes/PostRoutes';
-<<<<<<< HEAD
 import sessionRoutes from './routes/SessionRoutes';
-=======
 import authRoutes from './routes/AuthRoutes';
 import { auth } from 'firebase-admin';
->>>>>>> 8f7e6864
 
 dotenv.config();
 
@@ -36,11 +33,8 @@
     endpoints: {
       users: '/api/users',
       posts: '/api/posts',
-<<<<<<< HEAD
       sessions: '/api/sessions',
-=======
       auth: '/api/auth'
->>>>>>> 8f7e6864
     },
   });
 });
@@ -48,11 +42,8 @@
 // API Routes
 app.use('/api/users', userRoutes);
 app.use('/api/posts', postRoutes);
-<<<<<<< HEAD
 app.use('/api/sessions', sessionRoutes);
-=======
 app.use('/api/auth', authRoutes)
->>>>>>> 8f7e6864
 
 // Error handling middleware
 app.use((err: any, req: express.Request, res: express.Response, next: express.NextFunction) => {

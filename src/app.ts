--- conflicted
+++ resolved
@@ -28,11 +28,8 @@
 import complaintRoutes from './routes/ComplaintRoutes';
 import studentRoutes from './routes/StudentRoutes';
 import adminDashboardRoutes from './routes/AdminDashboardRoutes';
-<<<<<<< HEAD
 import adminManagementRoutes from './routes/AdminManagementRoutes';
-=======
 import notificationRoutes from './routes/NotificationRoutes';
->>>>>>> e09833b1
 import { auth } from 'firebase-admin';
 
 dotenv.config();
@@ -76,16 +73,13 @@
       counselors: '/api/counselors',
       psychiatrists: '/api/psychiatrists',
       questionnaire: '/api/questionnaire',
-<<<<<<< HEAD
       complaints: '/api/complaints',
       admin: {
         dashboard: '/api/admin/dashboard',
         feedbacks: '/api/admin/feedbacks',
         complaints: '/api/admin/complaints'
       },
-=======
       notifications: '/api/notifications',
->>>>>>> e09833b1
       websocket: 'ws://localhost:5001',
       paymentPage: '/payment-loader',
     },
@@ -113,11 +107,8 @@
 app.use('/api/complaints', complaintRoutes);
 app.use('/api/students', studentRoutes);
 app.use('/api/admin/dashboard', adminDashboardRoutes);
-<<<<<<< HEAD
 app.use('/api/admin', adminManagementRoutes);
-=======
 app.use('/api/notifications', notificationRoutes);
->>>>>>> e09833b1
 
 app.use(express.static(path.join(__dirname, '../public')));
 

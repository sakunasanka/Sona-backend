import { Request, Response } from 'express';
import { PsychiatristService } from '../services/PsychiatristService';
import SessionService from '../services/SessionService';
import { CounselorService } from '../services/CounselorServices';
import { ValidationError, ItemNotFoundError } from '../utils/errors';
import Prescription from '../models/Prescription';
import { validateData, updateCounselorProfileSchema } from '../schema/ValidationSchema';
import { asyncHandler } from '../utils/asyncHandler';

// Helper for consistent API responses
const apiResponse = {
  success: (message: string, data?: any) => ({
    success: true,
    message,
    data
  }),
  error: (message: string, error?: string) => ({
    success: false,
    message,
    error
  })
};

/**
 * @desc    Get all available psychiatrists
 * @route   GET /api/psychiatrists/available
 * @access  Public
 */
export const getAvailablePsychiatrists = async (req: Request, res: Response): Promise<void> => {
  try {
    const result = await PsychiatristService.getAllAvailablePsychiatrists();
    
    res.status(200).json(apiResponse.success(
      'Psychiatrists fetched successfully',
      result
    ));
  } catch (error) {
    console.error('Error fetching psychiatrists:', error);
    res.status(500).json(apiResponse.error(
      'Failed to fetch psychiatrists',
      error instanceof Error ? error.message : 'Unknown error'
    ));
  }
};

/**
 * @desc    Get psychiatrist by ID
 * @route   GET /api/psychiatrists/:id
 * @access  Public
 */
export const getPsychiatristById = async (req: Request, res: Response): Promise<void> => {
  try {
    const { id } = req.params;
    const psychiatristId = parseInt(id);

    if (isNaN(psychiatristId)) {
      res.status(400).json(apiResponse.error(
        'Invalid psychiatrist ID',
        'Psychiatrist ID must be a valid number'
      ));
      return;
    }

    const psychiatrist = await PsychiatristService.getPsychiatristById(psychiatristId);
    
    res.status(200).json(apiResponse.success(
      'Psychiatrist fetched successfully',
      { psychiatrist }
    ));
  } catch (error) {
    console.error('Error fetching psychiatrist:', error);
    
    if (error instanceof ItemNotFoundError) {
      res.status(404).json(apiResponse.error(
        'Psychiatrist not found',
        error.message
      ));
      return;
    }

    res.status(500).json(apiResponse.error(
      'Failed to fetch psychiatrist',
      error instanceof Error ? error.message : 'Unknown error'
    ));
  }
};

/**
 * @desc    Get monthly availability overview
 * @route   GET /api/psychiatrists/:id/availability/:year/:month
 * @access  Public
 */
export const getMonthlyAvailability = async (req: Request, res: Response): Promise<void> => {
  try {
    const { id, year, month } = req.params;
    const psychiatristId = parseInt(id);
    const yearNum = parseInt(year);
    const monthNum = parseInt(month);

    // Validation
    if (isNaN(psychiatristId) || isNaN(yearNum) || isNaN(monthNum)) {
      res.status(400).json(apiResponse.error(
        'Invalid parameters',
        'Psychiatrist ID, year, and month must be valid numbers'
      ));
      return;
    }

    if (monthNum < 1 || monthNum > 12) {
      res.status(400).json(apiResponse.error(
        'Invalid month',
        'Month must be between 1 and 12'
      ));
      return;
    }

    if (yearNum < 2020 || yearNum > 2030) {
      res.status(400).json(apiResponse.error(
        'Invalid year',
        'Year must be between 2020 and 2030'
      ));
      return;
    }

    const availability = await SessionService.getCounselorMonthlyAvailability(
      psychiatristId,
      yearNum,
      monthNum
    );
    
    res.status(200).json(apiResponse.success(
      'Monthly availability fetched successfully',
      availability
    ));
  } catch (error) {
    console.error('Error fetching monthly availability:', error);
    
    if (error instanceof ItemNotFoundError) {
      res.status(404).json(apiResponse.error(
        'Psychiatrist not found',
        error.message
      ));
      return;
    }

    res.status(500).json(apiResponse.error(
      'Failed to fetch monthly availability',
      error instanceof Error ? error.message : 'Unknown error'
    ));
  }
};

/**
 * @desc    Get specific date availability
 * @route   GET /api/psychiatrists/:id/availability/:date
 * @access  Public
 */
export const getDateAvailability = async (req: Request, res: Response): Promise<void> => {
  try {
    const { id, date } = req.params;
    const psychiatristId = parseInt(id);

    if (isNaN(psychiatristId)) {
      res.status(400).json(apiResponse.error(
        'Invalid psychiatrist ID',
        'Psychiatrist ID must be a valid number'
      ));
      return;
    }

    const result = await PsychiatristService.getDateAvailability(psychiatristId, date);
    
    res.status(200).json(apiResponse.success(
      'Availability fetched successfully',
      result
    ));
  } catch (error) {
    console.error('Error fetching date availability:', error);
    
    if (error instanceof ValidationError) {
      res.status(400).json(apiResponse.error(
        'Validation error',
        error.message
      ));
      return;
    }

    if (error instanceof ItemNotFoundError) {
      res.status(404).json(apiResponse.error(
        'Psychiatrist not found',
        error.message
      ));
      return;
    }

    res.status(500).json(apiResponse.error(
      'Failed to fetch availability',
      error instanceof Error ? error.message : 'Unknown error'
    ));
  }
};

/**
 * @desc    Get time slots for specific date (requires authentication)
 * @route   GET /api/psychiatrists/:id/timeslots/:date
 * @access  Private
 */
export const getTimeSlots = async (req: Request, res: Response): Promise<void> => {
  try {
    const { id, date } = req.params;
    const psychiatristId = parseInt(id);

    if (isNaN(psychiatristId)) {
      res.status(400).json(apiResponse.error(
        'Invalid psychiatrist ID',
        'Psychiatrist ID must be a valid number'
      ));
      return;
    }

    const result = await PsychiatristService.getDateAvailability(psychiatristId, date);
    
    res.status(200).json(apiResponse.success(
      'Time slots fetched successfully',
      result
    ));
  } catch (error) {
    console.error('Error fetching time slots:', error);
    
    if (error instanceof ValidationError) {
      res.status(400).json(apiResponse.error(
        'Validation error',
        error.message
      ));
      return;
    }

    if (error instanceof ItemNotFoundError) {
      res.status(404).json(apiResponse.error(
        'Psychiatrist not found',
        error.message
      ));
      return;
    }

    res.status(500).json(apiResponse.error(
      'Failed to fetch time slots',
      error instanceof Error ? error.message : 'Unknown error'
    ));
  }
};

/**
 * @desc    Book psychiatrist session
 * @route   POST /api/psychiatrists/book
 * @access  Private
 */
export const bookPsychiatristSession = async (req: Request, res: Response): Promise<void> => {
  try {
    const userId = req.user?.dbUser.id;
    
    if (!userId) {
      res.status(401).json(apiResponse.error(
        'Unauthorized',
        'User authentication required'
      ));
      return;
    }

    const { psychiatristId, date, timeSlot, duration, price, concerns } = req.body;

    // Validation
    if (!psychiatristId || !date || !timeSlot) {
      res.status(400).json(apiResponse.error(
        'Missing required fields',
        'Psychiatrist ID, date, and time slot are required'
      ));
      return;
    }

    if (!duration || duration <= 0) {
      res.status(400).json(apiResponse.error(
        'Invalid duration',
        'Duration must be a positive number'
      ));
      return;
    }

    if (!price || price <= 0) {
      res.status(400).json(apiResponse.error(
        'Invalid price',
        'Price must be a positive number'
      ));
      return;
    }

    const bookingData = {
      psychiatristId: parseInt(psychiatristId),
      date,
      timeSlot,
      duration: parseInt(duration),
      price: parseFloat(price),
      concerns
    };

    const booking = await PsychiatristService.bookPsychiatristSession(userId, bookingData);
    
    res.status(201).json(apiResponse.success(
      'Session booked successfully',
      booking
    ));
  } catch (error) {
    console.error('Error booking session:', error);
    
    if (error instanceof ValidationError) {
      res.status(400).json(apiResponse.error(
        'Validation error',
        error.message
      ));
      return;
    }

    if (error instanceof ItemNotFoundError) {
      res.status(404).json(apiResponse.error(
        'Resource not found',
        error.message
      ));
      return;
    }

    res.status(500).json(apiResponse.error(
      'Failed to book session',
      error instanceof Error ? error.message : 'Unknown error'
    ));
  }
};

/**
 * @desc    Get user's psychiatrist sessions
 * @route   GET /api/psychiatrists/my-sessions
 * @access  Private
 */
export const getUserPsychiatristSessions = async (req: Request, res: Response): Promise<void> => {
  try {
    const userId = req.user?.dbUser.id;
    
    if (!userId) {
      res.status(401).json(apiResponse.error(
        'Unauthorized',
        'User authentication required'
      ));
      return;
    }

    const sessions = await PsychiatristService.getUserSessions(userId);
    
    res.status(200).json(apiResponse.success(
      'User sessions fetched successfully',
      { sessions, count: sessions.length }
    ));
  } catch (error) {
    console.error('Error fetching user sessions:', error);
    
    res.status(500).json(apiResponse.error(
      'Failed to fetch sessions',
      error instanceof Error ? error.message : 'Unknown error'
    ));
  }
};

/**
 * @desc    Get psychiatrist's sessions (for psychiatrists only)
 * @route   GET /api/psychiatrists/:id/sessions
 * @access  Private (Psychiatrist only)
 */
export const getPsychiatristSessions = async (req: Request, res: Response): Promise<void> => {
  try {
    const userId = req.user?.dbUser.id;
    const userRole = req.user?.dbUser.userType;
    const { id } = req.params;
    const psychiatristId = parseInt(id);

    if (!userId) {
      res.status(401).json(apiResponse.error(
        'Unauthorized',
        'User authentication required'
      ));
      return;
    }

    // Check if user is the psychiatrist or has admin privileges
    if (userRole !== 'Admin' && userId !== psychiatristId) {
      res.status(403).json(apiResponse.error(
        'Forbidden',
        'You can only view your own sessions'
      ));
      return;
    }

    if (isNaN(psychiatristId)) {
      res.status(400).json(apiResponse.error(
        'Invalid psychiatrist ID',
        'Psychiatrist ID must be a valid number'
      ));
      return;
    }

    const sessions = await PsychiatristService.getPsychiatristSessions(psychiatristId);
    
    res.status(200).json(apiResponse.success(
      'Psychiatrist sessions fetched successfully',
      { sessions, count: sessions.length }
    ));
  } catch (error) {
    console.error('Error fetching psychiatrist sessions:', error);
    
    res.status(500).json(apiResponse.error(
      'Failed to fetch sessions',
      error instanceof Error ? error.message : 'Unknown error'
    ));
  }
};

/**
 * @desc    Cancel a psychiatrist session
 * @route   PUT /api/psychiatrists/sessions/:id/cancel
 * @access  Private
 */
export const cancelPsychiatristSession = async (req: Request, res: Response): Promise<void> => {
  try {
    const userId = req.user?.dbUser.id;
    const userRole = req.user?.dbUser.userType;
    const { id } = req.params;
    const sessionId = parseInt(id);

    if (!userId) {
      res.status(401).json(apiResponse.error(
        'Unauthorized',
        'User authentication required'
      ));
      return;
    }

    if (isNaN(sessionId)) {
      res.status(400).json(apiResponse.error(
        'Invalid session ID',
        'Session ID must be a valid number'
      ));
      return;
    }

    // Determine who is cancelling
    const cancelledBy = userRole === 'Psychiatrist' ? 'psychiatrist' : 'user';
    
    const result = await PsychiatristService.cancelSession(sessionId, cancelledBy);
    
    res.status(200).json(apiResponse.success(
      'Session cancelled successfully',
      result
    ));
  } catch (error) {
    console.error('Error cancelling session:', error);
    
    if (error instanceof ItemNotFoundError) {
      res.status(404).json(apiResponse.error(
        'Session not found',
        error.message
      ));
      return;
    }

    res.status(500).json(apiResponse.error(
      'Failed to cancel session',
      error instanceof Error ? error.message : 'Unknown error'
    ));
  }
};

/**
 * @desc    Get upcoming sessions count for user
 * @route   GET /api/psychiatrists/upcoming-count
 * @access  Private
 */
export const getUpcomingSessionsCount = async (req: Request, res: Response): Promise<void> => {
  try {
    const userId = req.user?.dbUser.id;
    
    if (!userId) {
      res.status(401).json(apiResponse.error(
        'Unauthorized',
        'User authentication required'
      ));
      return;
    }

    const count = await PsychiatristService.getUpcomingSessionsCount(userId);
    
    res.status(200).json(apiResponse.success(
      'Upcoming sessions count fetched successfully',
      { upcomingSessionsCount: count }
    ));
  } catch (error) {
    console.error('Error fetching upcoming sessions count:', error);
    
    res.status(500).json(apiResponse.error(
      'Failed to fetch upcoming sessions count',
      error instanceof Error ? error.message : 'Unknown error'
    ));
  }
};

/**
 * @desc    Get all psychiatrists (for admin)
 * @route   GET /api/psychiatrists/
 * @access  Private (Admin only)
 */
export const getAllPsychiatrists = async (req: Request, res: Response): Promise<void> => {
  try {
    const result = await PsychiatristService.getAllPsychiatrists();
    
    res.status(200).json(apiResponse.success(
      'All psychiatrists fetched successfully',
      result
    ));
  } catch (error) {
    console.error('Error fetching all psychiatrists:', error);
    res.status(500).json(apiResponse.error(
      'Failed to fetch psychiatrists',
      error instanceof Error ? error.message : 'Unknown error'
    ));
  }
};

/**
 * @desc    Update psychiatrist availability
 * @route   PATCH /api/psychiatrists/:id/availability
 * @access  Private (Psychiatrist only)
 */
export const updatePsychiatristAvailability = async (req: Request, res: Response): Promise<void> => {
  try {
    const { id } = req.params;
    const { isAvailable } = req.body;
    const psychiatristId = parseInt(id);

    if (isNaN(psychiatristId)) {
      res.status(400).json(apiResponse.error(
        'Invalid psychiatrist ID',
        'Psychiatrist ID must be a valid number'
      ));
      return;
    }

    if (typeof isAvailable !== 'boolean') {
      res.status(400).json(apiResponse.error(
        'Invalid availability value',
        'isAvailable must be a boolean value'
      ));
      return;
    }

    const psychiatrist = await PsychiatristService.updatePsychiatristAvailability(psychiatristId, isAvailable);
    
    res.status(200).json(apiResponse.success(
      'Psychiatrist availability updated successfully',
      { psychiatrist }
    ));
  } catch (error) {
    console.error('Error updating psychiatrist availability:', error);
    
    if (error instanceof ItemNotFoundError) {
      res.status(404).json(apiResponse.error(
        'Psychiatrist not found',
        error.message
      ));
      return;
    }

    res.status(500).json(apiResponse.error(
      'Failed to update availability',
      error instanceof Error ? error.message : 'Unknown error'
    ));
  }
};

/**
 * @desc    Update psychiatrist status (approve/reject)
 * @route   PATCH /api/psychiatrists/:id/status
 * @access  Private (Admin only)
 */
// export const updatePsychiatristStatus = async (req: Request, res: Response): Promise<void> => {
//   try {
//     const { id } = req.params;
//     const { status } = req.body;
//     const psychiatristId = parseInt(id);

//     if (isNaN(psychiatristId)) {
//       res.status(400).json(apiResponse.error(
//         'Invalid psychiatrist ID',
//         'Psychiatrist ID must be a valid number'
//       ));
//       return;
//     }

//     if (!status || !['approved', 'rejected', 'pending'].includes(status)) {
//       res.status(400).json(apiResponse.error(
//         'Invalid status',
//         'Status must be one of: approved, rejected, pending'
//       ));
//       return;
//     }

//     const psychiatrist = await PsychiatristService.updatePsychiatristStatus(psychiatristId, status);
    
//     res.status(200).json(apiResponse.success(
//       'Psychiatrist status updated successfully',
//       { psychiatrist }
//     ));
//   } catch (error) {
//     console.error('Error updating psychiatrist status:', error);
    
<<<<<<< HEAD
//     if (error instanceof ItemNotFoundError) {
//       res.status(404).json(apiResponse.error(
//         'Psychiatrist not found',
//         error.message
//       ));
//       return;
//     }

//     res.status(500).json(apiResponse.error(
//       'Failed to update status',
//       error instanceof Error ? error.message : 'Unknown error'
//     ));
//   }
// };
=======
    if (error instanceof ItemNotFoundError) {
      res.status(404).json(apiResponse.error(
        'Psychiatrist not found',
        error.message
      ));
      return;
    }

    res.status(500).json(apiResponse.error(
      'Failed to update status',
      error instanceof Error ? error.message : 'Unknown error'
    ));
  }
};

/**
 * @desc    Upload a prescription
 * @route   POST /api/psychiatrists/prescription
 * @access  Private (Psychiatrist only)
 */
export const uploadPrescription = async (req: Request, res: Response): Promise<void> => {
  try {
    const userId = (req as any).user?.dbUser?.id;
    const userRole = (req as any).user?.dbUser?.userType;

    if (!userId) {
      res.status(401).json(apiResponse.error(
        'Unauthorized',
        'User authentication required'
      ));
      return;
    }

    if (userRole !== 'Psychiatrist') {
      res.status(403).json(apiResponse.error(
        'Forbidden',
        'Only psychiatrists can upload prescriptions'
      ));
      return;
    }

    const { clientId, description, prescription } = req.body;

    if (!clientId || !prescription) {
      res.status(400).json(apiResponse.error(
        'Missing required fields',
        'Client ID and prescription URL are required'
      ));
      return;
    }

    // Create the prescription
    const newPrescription = await Prescription.create({
      psychiatristId: userId,
      clientId: parseInt(clientId),
      description,
      prescription
    });

    res.status(201).json(apiResponse.success(
      'Prescription uploaded successfully',
      {
        id: newPrescription.id,
        psychiatristId: newPrescription.psychiatristId,
        clientId: newPrescription.clientId,
        description: newPrescription.description,
        prescription: newPrescription.prescription,
        createdAt: newPrescription.createdAt
      }
    ));
  } catch (error) {
    console.error('Error uploading prescription:', error);
    res.status(500).json(apiResponse.error(
      'Failed to upload prescription',
      error instanceof Error ? error.message : 'Unknown error'
    ));
  }
};

/**
 * @desc    Get all prescriptions by psychiatrist for a specific client
 * @route   GET /api/psychiatrists/prescriptions/:clientId
 * @access  Private (Psychiatrist only)
 */
export const getPrescriptionsByPsychiatrist = async (req: Request, res: Response): Promise<void> => {
  try {
    const userId = (req as any).user?.dbUser?.id;
    const userRole = (req as any).user?.dbUser?.userType;
    const { clientId } = req.params;

    if (!userId) {
      res.status(401).json(apiResponse.error(
        'Unauthorized',
        'User authentication required'
      ));
      return;
    }

    if (userRole !== 'Psychiatrist') {
      res.status(403).json(apiResponse.error(
        'Forbidden',
        'Only psychiatrists can view their prescriptions'
      ));
      return;
    }

    const clientIdNum = parseInt(clientId);
    if (isNaN(clientIdNum)) {
      res.status(400).json(apiResponse.error(
        'Invalid client ID',
        'Client ID must be a valid number'
      ));
      return;
    }

    // Get all prescriptions by this psychiatrist for the specific client
    const prescriptions = await Prescription.findAll({
      where: { 
        psychiatristId: userId,
        clientId: clientIdNum
      },
      order: [['createdAt', 'DESC']],
      include: [
        {
          model: require('../models/User').default,
          as: 'client',
          attributes: ['id', 'name', 'email']
        }
      ]
    });

    res.status(200).json(apiResponse.success(
      'Prescriptions fetched successfully',
      {
        prescriptions,
        count: prescriptions.length,
        clientId: clientIdNum
      }
    ));
  } catch (error) {
    console.error('Error fetching prescriptions:', error);
    res.status(500).json(apiResponse.error(
      'Failed to fetch prescriptions',
      error instanceof Error ? error.message : 'Unknown error'
    ));
  }
};

/**
 * @desc    Update psychiatrist profile
 * @route   PUT /api/psychiatrists/profile
 * @access  Private (Psychiatrist only)
 */
export const updatePsychiatristProfile = asyncHandler(async (req: Request, res: Response) => {
  const psychiatristId = req.user?.dbUser.id;

  if (!psychiatristId) {
    res.status(401).json({
      success: false,
      message: 'Unauthorized',
      error: 'User authentication required'
    });
    return;
  }

  const validatedData = await validateData(updateCounselorProfileSchema, req.body);

  const updatedProfile = await CounselorService.updateCounselorProfile(psychiatristId, validatedData);

  res.status(200).json({
    success: true,
    message: 'Profile updated successfully',
    data: updatedProfile
  });
});
>>>>>>> 6f94cfb1
<|MERGE_RESOLUTION|>--- conflicted
+++ resolved
@@ -618,22 +618,6 @@
 //   } catch (error) {
 //     console.error('Error updating psychiatrist status:', error);
     
-<<<<<<< HEAD
-//     if (error instanceof ItemNotFoundError) {
-//       res.status(404).json(apiResponse.error(
-//         'Psychiatrist not found',
-//         error.message
-//       ));
-//       return;
-//     }
-
-//     res.status(500).json(apiResponse.error(
-//       'Failed to update status',
-//       error instanceof Error ? error.message : 'Unknown error'
-//     ));
-//   }
-// };
-=======
     if (error instanceof ItemNotFoundError) {
       res.status(404).json(apiResponse.error(
         'Psychiatrist not found',
@@ -808,5 +792,4 @@
     message: 'Profile updated successfully',
     data: updatedProfile
   });
-});
->>>>>>> 6f94cfb1
+});
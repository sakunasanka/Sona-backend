import { Request, Response } from 'express';
import { PsychiatristService } from '../services/PsychiatristService';
import SessionService from '../services/SessionService';
import { CounselorService } from '../services/CounselorServices';
import { ValidationError, ItemNotFoundError } from '../utils/errors';
<<<<<<< HEAD
import Prescription from '../models/Prescription';
=======
import { validateData, updateCounselorProfileSchema } from '../schema/ValidationSchema';
import { asyncHandler } from '../utils/asyncHandler';
>>>>>>> 5d8aae74

// Helper for consistent API responses
const apiResponse = {
  success: (message: string, data?: any) => ({
    success: true,
    message,
    data
  }),
  error: (message: string, error?: string) => ({
    success: false,
    message,
    error
  })
};

/**
 * @desc    Get all available psychiatrists
 * @route   GET /api/psychiatrists/available
 * @access  Public
 */
export const getAvailablePsychiatrists = async (req: Request, res: Response): Promise<void> => {
  try {
    const result = await PsychiatristService.getAllAvailablePsychiatrists();
    
    res.status(200).json(apiResponse.success(
      'Psychiatrists fetched successfully',
      result
    ));
  } catch (error) {
    console.error('Error fetching psychiatrists:', error);
    res.status(500).json(apiResponse.error(
      'Failed to fetch psychiatrists',
      error instanceof Error ? error.message : 'Unknown error'
    ));
  }
};

/**
 * @desc    Get psychiatrist by ID
 * @route   GET /api/psychiatrists/:id
 * @access  Public
 */
export const getPsychiatristById = async (req: Request, res: Response): Promise<void> => {
  try {
    const { id } = req.params;
    const psychiatristId = parseInt(id);

    if (isNaN(psychiatristId)) {
      res.status(400).json(apiResponse.error(
        'Invalid psychiatrist ID',
        'Psychiatrist ID must be a valid number'
      ));
      return;
    }

    const psychiatrist = await PsychiatristService.getPsychiatristById(psychiatristId);
    
    res.status(200).json(apiResponse.success(
      'Psychiatrist fetched successfully',
      { psychiatrist }
    ));
  } catch (error) {
    console.error('Error fetching psychiatrist:', error);
    
    if (error instanceof ItemNotFoundError) {
      res.status(404).json(apiResponse.error(
        'Psychiatrist not found',
        error.message
      ));
      return;
    }

    res.status(500).json(apiResponse.error(
      'Failed to fetch psychiatrist',
      error instanceof Error ? error.message : 'Unknown error'
    ));
  }
};

/**
 * @desc    Get monthly availability overview
 * @route   GET /api/psychiatrists/:id/availability/:year/:month
 * @access  Public
 */
export const getMonthlyAvailability = async (req: Request, res: Response): Promise<void> => {
  try {
    const { id, year, month } = req.params;
    const psychiatristId = parseInt(id);
    const yearNum = parseInt(year);
    const monthNum = parseInt(month);

    // Validation
    if (isNaN(psychiatristId) || isNaN(yearNum) || isNaN(monthNum)) {
      res.status(400).json(apiResponse.error(
        'Invalid parameters',
        'Psychiatrist ID, year, and month must be valid numbers'
      ));
      return;
    }

    if (monthNum < 1 || monthNum > 12) {
      res.status(400).json(apiResponse.error(
        'Invalid month',
        'Month must be between 1 and 12'
      ));
      return;
    }

    if (yearNum < 2020 || yearNum > 2030) {
      res.status(400).json(apiResponse.error(
        'Invalid year',
        'Year must be between 2020 and 2030'
      ));
      return;
    }

    const availability = await SessionService.getCounselorMonthlyAvailability(
      psychiatristId,
      yearNum,
      monthNum
    );
    
    res.status(200).json(apiResponse.success(
      'Monthly availability fetched successfully',
      availability
    ));
  } catch (error) {
    console.error('Error fetching monthly availability:', error);
    
    if (error instanceof ItemNotFoundError) {
      res.status(404).json(apiResponse.error(
        'Psychiatrist not found',
        error.message
      ));
      return;
    }

    res.status(500).json(apiResponse.error(
      'Failed to fetch monthly availability',
      error instanceof Error ? error.message : 'Unknown error'
    ));
  }
};

/**
 * @desc    Get specific date availability
 * @route   GET /api/psychiatrists/:id/availability/:date
 * @access  Public
 */
export const getDateAvailability = async (req: Request, res: Response): Promise<void> => {
  try {
    const { id, date } = req.params;
    const psychiatristId = parseInt(id);

    if (isNaN(psychiatristId)) {
      res.status(400).json(apiResponse.error(
        'Invalid psychiatrist ID',
        'Psychiatrist ID must be a valid number'
      ));
      return;
    }

    const result = await PsychiatristService.getDateAvailability(psychiatristId, date);
    
    res.status(200).json(apiResponse.success(
      'Availability fetched successfully',
      result
    ));
  } catch (error) {
    console.error('Error fetching date availability:', error);
    
    if (error instanceof ValidationError) {
      res.status(400).json(apiResponse.error(
        'Validation error',
        error.message
      ));
      return;
    }

    if (error instanceof ItemNotFoundError) {
      res.status(404).json(apiResponse.error(
        'Psychiatrist not found',
        error.message
      ));
      return;
    }

    res.status(500).json(apiResponse.error(
      'Failed to fetch availability',
      error instanceof Error ? error.message : 'Unknown error'
    ));
  }
};

/**
 * @desc    Get time slots for specific date (requires authentication)
 * @route   GET /api/psychiatrists/:id/timeslots/:date
 * @access  Private
 */
export const getTimeSlots = async (req: Request, res: Response): Promise<void> => {
  try {
    const { id, date } = req.params;
    const psychiatristId = parseInt(id);

    if (isNaN(psychiatristId)) {
      res.status(400).json(apiResponse.error(
        'Invalid psychiatrist ID',
        'Psychiatrist ID must be a valid number'
      ));
      return;
    }

    const result = await PsychiatristService.getDateAvailability(psychiatristId, date);
    
    res.status(200).json(apiResponse.success(
      'Time slots fetched successfully',
      result
    ));
  } catch (error) {
    console.error('Error fetching time slots:', error);
    
    if (error instanceof ValidationError) {
      res.status(400).json(apiResponse.error(
        'Validation error',
        error.message
      ));
      return;
    }

    if (error instanceof ItemNotFoundError) {
      res.status(404).json(apiResponse.error(
        'Psychiatrist not found',
        error.message
      ));
      return;
    }

    res.status(500).json(apiResponse.error(
      'Failed to fetch time slots',
      error instanceof Error ? error.message : 'Unknown error'
    ));
  }
};

/**
 * @desc    Book psychiatrist session
 * @route   POST /api/psychiatrists/book
 * @access  Private
 */
export const bookPsychiatristSession = async (req: Request, res: Response): Promise<void> => {
  try {
    const userId = req.user?.dbUser.id;
    
    if (!userId) {
      res.status(401).json(apiResponse.error(
        'Unauthorized',
        'User authentication required'
      ));
      return;
    }

    const { psychiatristId, date, timeSlot, duration, price, concerns } = req.body;

    // Validation
    if (!psychiatristId || !date || !timeSlot) {
      res.status(400).json(apiResponse.error(
        'Missing required fields',
        'Psychiatrist ID, date, and time slot are required'
      ));
      return;
    }

    if (!duration || duration <= 0) {
      res.status(400).json(apiResponse.error(
        'Invalid duration',
        'Duration must be a positive number'
      ));
      return;
    }

    if (!price || price <= 0) {
      res.status(400).json(apiResponse.error(
        'Invalid price',
        'Price must be a positive number'
      ));
      return;
    }

    const bookingData = {
      psychiatristId: parseInt(psychiatristId),
      date,
      timeSlot,
      duration: parseInt(duration),
      price: parseFloat(price),
      concerns
    };

    const booking = await PsychiatristService.bookPsychiatristSession(userId, bookingData);
    
    res.status(201).json(apiResponse.success(
      'Session booked successfully',
      booking
    ));
  } catch (error) {
    console.error('Error booking session:', error);
    
    if (error instanceof ValidationError) {
      res.status(400).json(apiResponse.error(
        'Validation error',
        error.message
      ));
      return;
    }

    if (error instanceof ItemNotFoundError) {
      res.status(404).json(apiResponse.error(
        'Resource not found',
        error.message
      ));
      return;
    }

    res.status(500).json(apiResponse.error(
      'Failed to book session',
      error instanceof Error ? error.message : 'Unknown error'
    ));
  }
};

/**
 * @desc    Get user's psychiatrist sessions
 * @route   GET /api/psychiatrists/my-sessions
 * @access  Private
 */
export const getUserPsychiatristSessions = async (req: Request, res: Response): Promise<void> => {
  try {
    const userId = req.user?.dbUser.id;
    
    if (!userId) {
      res.status(401).json(apiResponse.error(
        'Unauthorized',
        'User authentication required'
      ));
      return;
    }

    const sessions = await PsychiatristService.getUserSessions(userId);
    
    res.status(200).json(apiResponse.success(
      'User sessions fetched successfully',
      { sessions, count: sessions.length }
    ));
  } catch (error) {
    console.error('Error fetching user sessions:', error);
    
    res.status(500).json(apiResponse.error(
      'Failed to fetch sessions',
      error instanceof Error ? error.message : 'Unknown error'
    ));
  }
};

/**
 * @desc    Get psychiatrist's sessions (for psychiatrists only)
 * @route   GET /api/psychiatrists/:id/sessions
 * @access  Private (Psychiatrist only)
 */
export const getPsychiatristSessions = async (req: Request, res: Response): Promise<void> => {
  try {
    const userId = req.user?.dbUser.id;
    const userRole = req.user?.dbUser.userType;
    const { id } = req.params;
    const psychiatristId = parseInt(id);

    if (!userId) {
      res.status(401).json(apiResponse.error(
        'Unauthorized',
        'User authentication required'
      ));
      return;
    }

    // Check if user is the psychiatrist or has admin privileges
    if (userRole !== 'Admin' && userId !== psychiatristId) {
      res.status(403).json(apiResponse.error(
        'Forbidden',
        'You can only view your own sessions'
      ));
      return;
    }

    if (isNaN(psychiatristId)) {
      res.status(400).json(apiResponse.error(
        'Invalid psychiatrist ID',
        'Psychiatrist ID must be a valid number'
      ));
      return;
    }

    const sessions = await PsychiatristService.getPsychiatristSessions(psychiatristId);
    
    res.status(200).json(apiResponse.success(
      'Psychiatrist sessions fetched successfully',
      { sessions, count: sessions.length }
    ));
  } catch (error) {
    console.error('Error fetching psychiatrist sessions:', error);
    
    res.status(500).json(apiResponse.error(
      'Failed to fetch sessions',
      error instanceof Error ? error.message : 'Unknown error'
    ));
  }
};

/**
 * @desc    Cancel a psychiatrist session
 * @route   PUT /api/psychiatrists/sessions/:id/cancel
 * @access  Private
 */
export const cancelPsychiatristSession = async (req: Request, res: Response): Promise<void> => {
  try {
    const userId = req.user?.dbUser.id;
    const userRole = req.user?.dbUser.userType;
    const { id } = req.params;
    const sessionId = parseInt(id);

    if (!userId) {
      res.status(401).json(apiResponse.error(
        'Unauthorized',
        'User authentication required'
      ));
      return;
    }

    if (isNaN(sessionId)) {
      res.status(400).json(apiResponse.error(
        'Invalid session ID',
        'Session ID must be a valid number'
      ));
      return;
    }

    // Determine who is cancelling
    const cancelledBy = userRole === 'Psychiatrist' ? 'psychiatrist' : 'user';
    
    const result = await PsychiatristService.cancelSession(sessionId, cancelledBy);
    
    res.status(200).json(apiResponse.success(
      'Session cancelled successfully',
      result
    ));
  } catch (error) {
    console.error('Error cancelling session:', error);
    
    if (error instanceof ItemNotFoundError) {
      res.status(404).json(apiResponse.error(
        'Session not found',
        error.message
      ));
      return;
    }

    res.status(500).json(apiResponse.error(
      'Failed to cancel session',
      error instanceof Error ? error.message : 'Unknown error'
    ));
  }
};

/**
 * @desc    Get upcoming sessions count for user
 * @route   GET /api/psychiatrists/upcoming-count
 * @access  Private
 */
export const getUpcomingSessionsCount = async (req: Request, res: Response): Promise<void> => {
  try {
    const userId = req.user?.dbUser.id;
    
    if (!userId) {
      res.status(401).json(apiResponse.error(
        'Unauthorized',
        'User authentication required'
      ));
      return;
    }

    const count = await PsychiatristService.getUpcomingSessionsCount(userId);
    
    res.status(200).json(apiResponse.success(
      'Upcoming sessions count fetched successfully',
      { upcomingSessionsCount: count }
    ));
  } catch (error) {
    console.error('Error fetching upcoming sessions count:', error);
    
    res.status(500).json(apiResponse.error(
      'Failed to fetch upcoming sessions count',
      error instanceof Error ? error.message : 'Unknown error'
    ));
  }
};

/**
 * @desc    Get all psychiatrists (for admin)
 * @route   GET /api/psychiatrists/
 * @access  Private (Admin only)
 */
export const getAllPsychiatrists = async (req: Request, res: Response): Promise<void> => {
  try {
    const result = await PsychiatristService.getAllPsychiatrists();
    
    res.status(200).json(apiResponse.success(
      'All psychiatrists fetched successfully',
      result
    ));
  } catch (error) {
    console.error('Error fetching all psychiatrists:', error);
    res.status(500).json(apiResponse.error(
      'Failed to fetch psychiatrists',
      error instanceof Error ? error.message : 'Unknown error'
    ));
  }
};

/**
 * @desc    Update psychiatrist availability
 * @route   PATCH /api/psychiatrists/:id/availability
 * @access  Private (Psychiatrist only)
 */
export const updatePsychiatristAvailability = async (req: Request, res: Response): Promise<void> => {
  try {
    const { id } = req.params;
    const { isAvailable } = req.body;
    const psychiatristId = parseInt(id);

    if (isNaN(psychiatristId)) {
      res.status(400).json(apiResponse.error(
        'Invalid psychiatrist ID',
        'Psychiatrist ID must be a valid number'
      ));
      return;
    }

    if (typeof isAvailable !== 'boolean') {
      res.status(400).json(apiResponse.error(
        'Invalid availability value',
        'isAvailable must be a boolean value'
      ));
      return;
    }

    const psychiatrist = await PsychiatristService.updatePsychiatristAvailability(psychiatristId, isAvailable);
    
    res.status(200).json(apiResponse.success(
      'Psychiatrist availability updated successfully',
      { psychiatrist }
    ));
  } catch (error) {
    console.error('Error updating psychiatrist availability:', error);
    
    if (error instanceof ItemNotFoundError) {
      res.status(404).json(apiResponse.error(
        'Psychiatrist not found',
        error.message
      ));
      return;
    }

    res.status(500).json(apiResponse.error(
      'Failed to update availability',
      error instanceof Error ? error.message : 'Unknown error'
    ));
  }
};

/**
 * @desc    Update psychiatrist status (approve/reject)
 * @route   PATCH /api/psychiatrists/:id/status
 * @access  Private (Admin only)
 */
export const updatePsychiatristStatus = async (req: Request, res: Response): Promise<void> => {
  try {
    const { id } = req.params;
    const { status } = req.body;
    const psychiatristId = parseInt(id);

    if (isNaN(psychiatristId)) {
      res.status(400).json(apiResponse.error(
        'Invalid psychiatrist ID',
        'Psychiatrist ID must be a valid number'
      ));
      return;
    }

    if (!status || !['approved', 'rejected', 'pending'].includes(status)) {
      res.status(400).json(apiResponse.error(
        'Invalid status',
        'Status must be one of: approved, rejected, pending'
      ));
      return;
    }

    const psychiatrist = await PsychiatristService.updatePsychiatristStatus(psychiatristId, status);
    
    res.status(200).json(apiResponse.success(
      'Psychiatrist status updated successfully',
      { psychiatrist }
    ));
  } catch (error) {
    console.error('Error updating psychiatrist status:', error);
    
    if (error instanceof ItemNotFoundError) {
      res.status(404).json(apiResponse.error(
        'Psychiatrist not found',
        error.message
      ));
      return;
    }

    res.status(500).json(apiResponse.error(
      'Failed to update status',
      error instanceof Error ? error.message : 'Unknown error'
    ));
  }
};

/**
<<<<<<< HEAD
 * @desc    Upload a prescription
 * @route   POST /api/psychiatrists/prescription
 * @access  Private (Psychiatrist only)
 */
export const uploadPrescription = async (req: Request, res: Response): Promise<void> => {
  try {
    const userId = (req as any).user?.dbUser?.id;
    const userRole = (req as any).user?.dbUser?.userType;

    if (!userId) {
      res.status(401).json(apiResponse.error(
        'Unauthorized',
        'User authentication required'
      ));
      return;
    }

    if (userRole !== 'Psychiatrist') {
      res.status(403).json(apiResponse.error(
        'Forbidden',
        'Only psychiatrists can upload prescriptions'
      ));
      return;
    }

    const { clientId, description, prescription } = req.body;

    if (!clientId || !prescription) {
      res.status(400).json(apiResponse.error(
        'Missing required fields',
        'Client ID and prescription URL are required'
      ));
      return;
    }

    // Create the prescription
    const newPrescription = await Prescription.create({
      psychiatristId: userId,
      clientId: parseInt(clientId),
      description,
      prescription
    });

    res.status(201).json(apiResponse.success(
      'Prescription uploaded successfully',
      {
        id: newPrescription.id,
        psychiatristId: newPrescription.psychiatristId,
        clientId: newPrescription.clientId,
        description: newPrescription.description,
        prescription: newPrescription.prescription,
        createdAt: newPrescription.createdAt
      }
    ));
  } catch (error) {
    console.error('Error uploading prescription:', error);
    res.status(500).json(apiResponse.error(
      'Failed to upload prescription',
      error instanceof Error ? error.message : 'Unknown error'
    ));
  }
};

/**
 * @desc    Get all prescriptions by psychiatrist for a specific client
 * @route   GET /api/psychiatrists/prescriptions/:clientId
 * @access  Private (Psychiatrist only)
 */
export const getPrescriptionsByPsychiatrist = async (req: Request, res: Response): Promise<void> => {
  try {
    const userId = (req as any).user?.dbUser?.id;
    const userRole = (req as any).user?.dbUser?.userType;
    const { clientId } = req.params;

    if (!userId) {
      res.status(401).json(apiResponse.error(
        'Unauthorized',
        'User authentication required'
      ));
      return;
    }

    if (userRole !== 'Psychiatrist') {
      res.status(403).json(apiResponse.error(
        'Forbidden',
        'Only psychiatrists can view their prescriptions'
      ));
      return;
    }

    const clientIdNum = parseInt(clientId);
    if (isNaN(clientIdNum)) {
      res.status(400).json(apiResponse.error(
        'Invalid client ID',
        'Client ID must be a valid number'
      ));
      return;
    }

    // Get all prescriptions by this psychiatrist for the specific client
    const prescriptions = await Prescription.findAll({
      where: { 
        psychiatristId: userId,
        clientId: clientIdNum
      },
      order: [['createdAt', 'DESC']],
      include: [
        {
          model: require('../models/User').default,
          as: 'client',
          attributes: ['id', 'name', 'email']
        }
      ]
    });

    res.status(200).json(apiResponse.success(
      'Prescriptions fetched successfully',
      {
        prescriptions,
        count: prescriptions.length,
        clientId: clientIdNum
      }
    ));
  } catch (error) {
    console.error('Error fetching prescriptions:', error);
    res.status(500).json(apiResponse.error(
      'Failed to fetch prescriptions',
      error instanceof Error ? error.message : 'Unknown error'
    ));
  }
};
=======
 * @desc    Update psychiatrist profile
 * @route   PUT /api/psychiatrists/profile
 * @access  Private (Psychiatrist only)
 */
export const updatePsychiatristProfile = asyncHandler(async (req: Request, res: Response) => {
  const psychiatristId = req.user?.dbUser.id;

  if (!psychiatristId) {
    res.status(401).json({
      success: false,
      message: 'Unauthorized',
      error: 'User authentication required'
    });
    return;
  }

  const validatedData = await validateData(updateCounselorProfileSchema, req.body);

  const updatedProfile = await CounselorService.updateCounselorProfile(psychiatristId, validatedData);

  res.status(200).json({
    success: true,
    message: 'Profile updated successfully',
    data: updatedProfile
  });
});
>>>>>>> 5d8aae74
<|MERGE_RESOLUTION|>--- conflicted
+++ resolved
@@ -3,12 +3,9 @@
 import SessionService from '../services/SessionService';
 import { CounselorService } from '../services/CounselorServices';
 import { ValidationError, ItemNotFoundError } from '../utils/errors';
-<<<<<<< HEAD
 import Prescription from '../models/Prescription';
-=======
 import { validateData, updateCounselorProfileSchema } from '../schema/ValidationSchema';
 import { asyncHandler } from '../utils/asyncHandler';
->>>>>>> 5d8aae74
 
 // Helper for consistent API responses
 const apiResponse = {
@@ -637,7 +634,6 @@
 };
 
 /**
-<<<<<<< HEAD
  * @desc    Upload a prescription
  * @route   POST /api/psychiatrists/prescription
  * @access  Private (Psychiatrist only)
@@ -769,7 +765,8 @@
     ));
   }
 };
-=======
+
+/**
  * @desc    Update psychiatrist profile
  * @route   PUT /api/psychiatrists/profile
  * @access  Private (Psychiatrist only)
@@ -795,5 +792,4 @@
     message: 'Profile updated successfully',
     data: updatedProfile
   });
-});
->>>>>>> 5d8aae74
+});
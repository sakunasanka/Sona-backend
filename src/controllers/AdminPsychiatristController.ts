--- conflicted
+++ resolved
@@ -1,12 +1,9 @@
 import { Request, Response } from 'express';
 import Psychiatrist from '../models/Psychiatrist';
 import { validationResult } from 'express-validator';
-<<<<<<< HEAD
 import { sequelize } from '../config/db';
 import { QueryTypes } from 'sequelize';
-=======
 import { NotificationHelper } from '../utils/NotificationHelper';
->>>>>>> 821989e8
 
 class AdminPsychiatristController {
  
@@ -355,31 +352,39 @@
           .json({ message: 'Rejection reason is required when status is rejected' });
       }
 
-<<<<<<< HEAD
       // Get the current admin user ID from the authenticated request
       const rejectedById = req.user?.dbUser.id;
 
       if (status === 'rejected' && !rejectedById) {
-        return res.status(401).json({ 
-          message: 'Authentication required for rejection' 
+        return res.status(401).json({
+          message: 'Authentication required for rejection',
         });
       }
 
-=======
       // Update psychiatrist status using the model
->>>>>>> 821989e8
       const updatedPsychiatrist = await Psychiatrist.updatePsychiatristStatus(
         parseInt(id),
         status,
         rejectionReason,
-        rejectedById
+        rejectedById // Pass the rejectedById
       );
 
       if (!updatedPsychiatrist) {
         return res.status(404).json({ message: 'Psychiatrist not found' });
       }
 
-<<<<<<< HEAD
+      // Send notification to psychiatrist
+      try {
+        if (status === 'approved') {
+          await NotificationHelper.profileApproved(parseInt(id), 'Psychiatrist');
+        } else if (status === 'rejected') {
+          await NotificationHelper.profileRejected(parseInt(id), 'Psychiatrist', rejectionReason);
+        }
+      } catch (notificationError) {
+        console.error('Failed to send psychiatrist status notification:', notificationError);
+        // Don't fail the status update if notification fails
+      }
+
       // Define interface for rejection info
       interface RejectionInfo {
         rejectionReason: string;
@@ -403,21 +408,6 @@
         type: QueryTypes.SELECT
       });
 
-=======
-      // Send notification to psychiatrist
-      try {
-        if (status === 'approved') {
-          await NotificationHelper.profileApproved(parseInt(id), 'Psychiatrist');
-        } else if (status === 'rejected') {
-          await NotificationHelper.profileRejected(parseInt(id), 'Psychiatrist', rejectionReason);
-        }
-      } catch (notificationError) {
-        console.error('Failed to send psychiatrist status notification:', notificationError);
-        // Don't fail the status update if notification fails
-      }
-
-      // ✅ Return updated data (after reload)
->>>>>>> 821989e8
       const response = {
         ...updatedPsychiatrist.get({ plain: true }),
         rejectionReason: rejectionInfo[0]?.rejectionReason || null,
@@ -436,7 +426,7 @@
       }
     }
   }
-
+  
   // New method to revoke psychiatrist status
   async revokePsychiatristStatus(req: Request, res: Response) {
     try {

--- conflicted
+++ resolved
@@ -226,7 +226,6 @@
         return res.status(404).json({ message: 'Psychiatrist not found' });
       }
 
-<<<<<<< HEAD
     // Send notification to psychiatrist
     try {
       if (status === 'approved') {
@@ -252,21 +251,6 @@
       res.status(500).json({ message: error.message });
     } else {
       res.status(500).json({ message: 'An unknown error occurred' });
-=======
-      const response = {
-        ...updatedPsychiatrist.get({ plain: true }),
-        rejectionReason: status === 'rejected' ? rejectionReason : undefined,
-      };
-
-      res.status(200).json(response);
-    } catch (error) {
-      console.error('Error updating psychiatrist status:', error);
-      if (error instanceof Error) {
-        res.status(500).json({ message: error.message });
-      } else {
-        res.status(500).json({ message: 'An unknown error occurred' });
-      }
->>>>>>> 1bf81465
     }
   }
 

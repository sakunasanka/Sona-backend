--- conflicted
+++ resolved
@@ -11,13 +11,9 @@
   public likes!: number;
   public comments!: number;
   public backgroundColor!: string;
-<<<<<<< HEAD
-  public status!: String;
-=======
   public image?: string;
   public status?: string;
   public isAnonymous!: boolean;
->>>>>>> 52ba813c
   public readonly createdAt!: Date;
   public readonly updatedAt!: Date;
 
@@ -67,12 +63,6 @@
       type: DataTypes.STRING,
       defaultValue: '#FFFFFF',
     },
-<<<<<<< HEAD
-    status: {
-    type: DataTypes.ENUM('pending', 'approved', 'rejected', 'Unset'),
-    defaultValue: 'pending'
-  },
-=======
     image: {
       type: DataTypes.TEXT,
       allowNull: true,
@@ -87,7 +77,6 @@
       defaultValue: false,
       allowNull: false,
     },
->>>>>>> 52ba813c
   },
   {
     sequelize,

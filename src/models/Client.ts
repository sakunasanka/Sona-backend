import { DataTypes, Model, QueryTypes } from "sequelize";
import { sequelize } from "../config/db";
import User from "./User";

class Client extends User {
  public userId!: number; // Explicitly define userId as the primary key
  public firebaseId!: string;
  public name!: string;
  public email!: string;
  public avatar?: string;
  public role!: "Client" | "Counselor" | "Admin" | "Psychiatrist" | "MT-Team";
  public isStudent!: boolean;
  public nickName?: string;
  public concerns?: any[];

  // ✅ Define the association as a static method
  static associate(models: any) {
    // Define association with User
    Client.belongsTo(models.User, {
      foreignKey: "userId",
      as: "user",
    });
  }

  // ✅ The rest of your code remains unchanged below...
  static async createClient(userData: {
    firebaseId: string;
    name: string;
    email: string;
    avatar?: string;
    isStudent: boolean;
    nickName?: string;
  }) {
    const transaction = await sequelize.transaction();

    try {
      const user = await User.create(
        {
          firebaseId: userData.firebaseId,
          name: userData.name,
          email: userData.email,
          avatar: userData.avatar,
          role: "Client",
        },
        { transaction }
      );

      await sequelize.query(
        `
        INSERT INTO clients (
          "userId",
          "isStudent",
          "nickName",
          "createdAt",
          "updatedAt"
        )
        VALUES (?, ?, ?, NOW(), NOW())
        `,
        {
          replacements: [user.id, userData.isStudent, userData.nickName],
          transaction,
        }
      );

      await transaction.commit();

      const clientInstance = new Client();
      clientInstance.userId = user.id; // Use userId consistently
      clientInstance.firebaseId = user.firebaseId;
      clientInstance.name = user.name;
      clientInstance.email = user.email;
      clientInstance.avatar = user.avatar;
      clientInstance.nickName = userData.nickName;
      clientInstance.isStudent = userData.isStudent;

      return clientInstance;
    } catch (error) {
      await transaction.rollback();
      throw error;
    }
  }
  // Find client with joined data
  static async findClientById(id: number): Promise<Client | null> {
    const result = await sequelize.query(
      `
      SELECT 
<<<<<<< HEAD
        u.id AS "userId", 
        u.firebaseId, 
        u.name, u.email, u.avatar, u.role, u.createdAt, u.updatedAt,
        c.nickName, c.isStudent
      FROM users u
      JOIN clients c ON u.id = c.userId
      WHERE u.id = ? AND u.role = 'Client'
    `,
      {
        replacements: [id],
        type: QueryTypes.SELECT,
      }
    );
=======
        u.id, 
        u."firebaseId", 
        u."name", u."email", u."avatar", u."role", u."createdAt", u."updatedAt",
        c."nickName", c."isStudent"
      FROM users u
      JOIN clients c ON u.id = c."userId"
      WHERE u.id = ? AND u."role" = 'Client'
    `, {
      replacements: [id],
      type: QueryTypes.SELECT
    });
>>>>>>> 52ba813c

    if (result.length === 0) return null;

    const data = result[0] as any;
    const client = new Client();

    client.userId = data.userId; // Use userId consistently
    client.firebaseId = data.firebaseId;
    client.name = data.name;
    client.email = data.email;
    client.avatar = data.avatar;
<<<<<<< HEAD
    client.role = data.role;
=======
    client.role = data.role; 
>>>>>>> 52ba813c
    client.isStudent = data.isStudent;
    client.nickName = data.nickName;

    return client;
  }

  static async findAllClients(): Promise<Client[]> {
    const results = await sequelize.query(
      `
      SELECT 
<<<<<<< HEAD
        u.id AS "userId", 
        u.firebaseId, 
        u.name, 
        u.email, 
        u.avatar, 
        u.role, 
        u.createdAt, 
        u.updatedAt,
        c.nickName, 
        c.isStudent
      FROM users u
      JOIN clients c ON u.id = c.userId
      WHERE u.role = 'Client'
    `,
      {
        type: QueryTypes.SELECT,
      }
    );
=======
        u.id, 
        u."firebaseId", 
        u."name", 
        u."email", 
        u."avatar", 
        u."role", 
        u."createdAt", 
        u."updatedAt",
        c."nickName", 
        c."isStudent"
      FROM users u
      JOIN clients c ON u.id = c."userId"
      WHERE u.role = 'Client'
    `, {
      type: QueryTypes.SELECT
    });
>>>>>>> 52ba813c

    return results.map((data: any) => {
      const client = new Client();
      client.userId = data.userId; // Use userId consistently
      client.firebaseId = data.firebaseId;
      client.name = data.name;
      client.email = data.email;
      client.avatar = data.avatar;
      client.role = data.role;
      client.nickName = data.nickName;
      client.isStudent = data.isStudent;
      return client;
    });
  }

  static async updateClient(id: number, updateData: {
    name?: string;
    avatar?: string;
    nickName?: string;
    isStudent?: boolean;
    concerns?: any[];
  }) {
    const transaction = await sequelize.transaction();

    try {
      if (updateData.name || updateData.avatar) {
        await User.update(
          {
            ...(updateData.name && { name: updateData.name }),
            ...(updateData.avatar && { avatar: updateData.avatar }),
          },
          {
            where: { id },
            transaction,
          }
        );
      }

      if (
        updateData.nickName ||
        updateData.isStudent !== undefined ||
        updateData.concerns
      ) {
        await sequelize.query(
          `
          UPDATE clients 
          SET 
            ${updateData.nickName !== undefined ? `"nickName" = ?,` : ''}
            ${updateData.isStudent !== undefined ? `"isStudent" = ?,` : ''}
            ${updateData.concerns !== undefined ? `"concerns" = ?,` : ''}
            "updatedAt" = NOW()
          WHERE "userId" = ?
          `,
          {
            replacements: [
              ...(updateData.nickName !== undefined
                ? [updateData.nickName]
                : []),
              ...(updateData.isStudent !== undefined
                ? [updateData.isStudent]
                : []),
              ...(updateData.concerns !== undefined
                ? [updateData.concerns]
                : []),
              id,
            ].filter(Boolean),
            transaction,
          }
        );
      }

      await transaction.commit();
      return await this.findClientById(id);
    } catch (error) {
      await transaction.rollback();
      throw error;
    }
  }
}

Client.init(
  {
    userId: {
      type: DataTypes.INTEGER,
      primaryKey: true, // Explicitly set userId as the primary key
    },
    isStudent: {
      type: DataTypes.BOOLEAN,
      allowNull: false,
    },
    nickName: {
      type: DataTypes.STRING,
      allowNull: true,
    },
    concerns: {
      type: DataTypes.JSON,
      allowNull: true,
    },
  },
  {
    sequelize,
    modelName: "client",
    tableName: "clients",
    timestamps: true,
  }
);

export default Client;<|MERGE_RESOLUTION|>--- conflicted
+++ resolved
@@ -84,21 +84,6 @@
     const result = await sequelize.query(
       `
       SELECT 
-<<<<<<< HEAD
-        u.id AS "userId", 
-        u.firebaseId, 
-        u.name, u.email, u.avatar, u.role, u.createdAt, u.updatedAt,
-        c.nickName, c.isStudent
-      FROM users u
-      JOIN clients c ON u.id = c.userId
-      WHERE u.id = ? AND u.role = 'Client'
-    `,
-      {
-        replacements: [id],
-        type: QueryTypes.SELECT,
-      }
-    );
-=======
         u.id, 
         u."firebaseId", 
         u."name", u."email", u."avatar", u."role", u."createdAt", u."updatedAt",
@@ -110,7 +95,6 @@
       replacements: [id],
       type: QueryTypes.SELECT
     });
->>>>>>> 52ba813c
 
     if (result.length === 0) return null;
 
@@ -122,11 +106,7 @@
     client.name = data.name;
     client.email = data.email;
     client.avatar = data.avatar;
-<<<<<<< HEAD
-    client.role = data.role;
-=======
     client.role = data.role; 
->>>>>>> 52ba813c
     client.isStudent = data.isStudent;
     client.nickName = data.nickName;
 
@@ -137,26 +117,6 @@
     const results = await sequelize.query(
       `
       SELECT 
-<<<<<<< HEAD
-        u.id AS "userId", 
-        u.firebaseId, 
-        u.name, 
-        u.email, 
-        u.avatar, 
-        u.role, 
-        u.createdAt, 
-        u.updatedAt,
-        c.nickName, 
-        c.isStudent
-      FROM users u
-      JOIN clients c ON u.id = c.userId
-      WHERE u.role = 'Client'
-    `,
-      {
-        type: QueryTypes.SELECT,
-      }
-    );
-=======
         u.id, 
         u."firebaseId", 
         u."name", 
@@ -173,7 +133,6 @@
     `, {
       type: QueryTypes.SELECT
     });
->>>>>>> 52ba813c
 
     return results.map((data: any) => {
       const client = new Client();

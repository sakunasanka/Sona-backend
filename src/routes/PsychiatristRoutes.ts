import express from 'express';
import { 
  getAvailablePsychiatrists,
  getPsychiatristById,
  updatePsychiatristAvailability,
  getAllPsychiatrists,
  uploadPrescription,
  getPrescriptionsByPsychiatrist,
<<<<<<< HEAD
  getClientPrescriptions,
  updatePsychiatristProfile
=======
  updatePsychiatristProfile,
  addPsychiatristQualification,
  addPsychiatristExperience
>>>>>>> 4eb9ab8b
} from '../controllers/PsychiatristController';
import { asyncHandler } from '../utils/asyncHandler';
import { isAdmin, isAuthenticated, isProfessional, isClient } from '../middlewares/auth';
import { getUserDailyMoods } from '../controllers/DailyMoodController';

const router = express.Router();

// Public routes
// Get all available and approved psychiatrists
router.get('/available', getAvailablePsychiatrists);

// Specific routes must come BEFORE parameterized routes
// Upload prescription (Psychiatrist only)
router.post('/prescription', isAuthenticated, isProfessional, uploadPrescription);

// Get all prescriptions by psychiatrist for a specific client (Psychiatrist only)
router.get('/prescriptions/:clientId', isAuthenticated, isProfessional, getPrescriptionsByPsychiatrist);

// Get client's own prescriptions from all psychiatrists (Client only)
router.get('/my-prescriptions', isAuthenticated, isClient, getClientPrescriptions);

// Update psychiatrist's own profile
router.put('/profile', isAuthenticated, isProfessional, updatePsychiatristProfile);

// Admin routes
// Get all psychiatrists (including pending and rejected)
router.get('/', isAuthenticated, isAdmin, getAllPsychiatrists);

// Get psychiatrist by ID (this must come AFTER specific routes)
router.get('/:id', getPsychiatristById);

// Protected routes - Psychiatrist only
// Update psychiatrist's own availability
router.patch('/:id/availability', isAuthenticated, isProfessional, updatePsychiatristAvailability);

// Update psychiatrist status (approve/reject)
//router.patch('/:id/status', isAuthenticated, isAdmin, updatePsychiatristStatus);

// Psychiatrist can view a client's daily moods
router.get('/clients/:clientId/moods', isAuthenticated, isProfessional, getUserDailyMoods);

// Add qualification and experience routes
router.post('/qualifications', isAuthenticated, isProfessional, addPsychiatristQualification);
router.post('/experiences', isAuthenticated, isProfessional, addPsychiatristExperience);

export default router;<|MERGE_RESOLUTION|>--- conflicted
+++ resolved
@@ -6,14 +6,10 @@
   getAllPsychiatrists,
   uploadPrescription,
   getPrescriptionsByPsychiatrist,
-<<<<<<< HEAD
   getClientPrescriptions,
-  updatePsychiatristProfile
-=======
   updatePsychiatristProfile,
   addPsychiatristQualification,
   addPsychiatristExperience
->>>>>>> 4eb9ab8b
 } from '../controllers/PsychiatristController';
 import { asyncHandler } from '../utils/asyncHandler';
 import { isAdmin, isAuthenticated, isProfessional, isClient } from '../middlewares/auth';
